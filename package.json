--- conflicted
+++ resolved
@@ -39,15 +39,9 @@
     "coveralls": "2.11.16",
     "cz-conventional-changelog": "2.1.0",
     "isparta": "4.0.0",
-<<<<<<< HEAD
-    "mocha": "4.1.0",
+    "mocha": "5.0.1",
     "semantic-release": "15.0.0",
-    "sinon": "4.1.3"
-=======
-    "mocha": "5.0.1",
-    "semantic-release": "11.0.2",
     "sinon": "4.2.3"
->>>>>>> 2bc13d0b
   },
   "config": {
     "commitizen": {
